--- conflicted
+++ resolved
@@ -49,17 +49,12 @@
       small: small,
       interactive: this.isExpandable,
       isExpanded: isExpanded ?? this.isExpanded,
-    })
+    });
     return (
       <div {...elemProps} className={classNames} onMouseUp={this.onMouseUp} ref={this.bindRef}>
         {label}
         {children}
-<<<<<<< HEAD
       </div>
-    )
-=======
-      </span>
-    </>;
->>>>>>> 15471421
+    );
   }
 }