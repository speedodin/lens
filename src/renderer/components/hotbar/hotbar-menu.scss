--- conflicted
+++ resolved
@@ -66,67 +66,6 @@
       }
     }
   }
-
-<<<<<<< HEAD
-  .AddCellButton {
-    width: 40px;
-    height: 40px;
-    min-height: 40px;
-    margin: 12px auto 8px;
-    background-color: transparent;
-    color: var(--textColorDimmed);
-    border-radius: 6px;
-    transition: all 0.2s;
-    cursor: pointer;
-    z-index: 1;
-    opacity: 0;
-    transition: all 0.2s;
-
-    &:hover {
-      background-color: var(--sidebarBackground);
-    }
-
-    .Icon {
-      --size: 24px;
-      margin-left: 2px;
-=======
-  .HotbarSelector {
-    height: 26px;
-    background-color: var(--layoutBackground);
-    position: relative;
-
-    &:before {
-      content: " ";
-      position: absolute;
-      width: 100%;
-      height: 20px;
-      background: linear-gradient(0deg, var(--clusterMenuBackground), transparent);
-      top: -20px;
-    }
-
-    .Badge {
-      cursor: pointer;
-      background: var(--secondaryBackground);
-      width: 100%;
-      color: var(--settingsColor);
-      padding-top: 3px;
-    }
-
-    .Icon {
-      --size: 16px;
-      padding: 0 4px;
-
-      &:hover {
-        box-shadow: none;
-        background-color: transparent;
-      }
-
-      &.previous {
-        transform: rotateY(180deg);
-      }
->>>>>>> f61f768f
-    }
-  }
 }
 
 @keyframes shake {
