<<<<<<< HEAD
import { observable, makeObservable } from "mobx";
import { CatalogCategory, CatalogEntity, CatalogEntityData, CatalogEntityMetadata, CatalogEntityStatus } from "../catalog-entity";
import { catalogCategoryRegistry } from "../catalog-category-registry";
=======
import { CatalogCategory, CatalogEntity, CatalogEntityMetadata, CatalogEntityStatus } from "../catalog";
import { catalogCategoryRegistry } from "../catalog/catalog-category-registry";
>>>>>>> 339502cf

export interface WebLinkStatus extends CatalogEntityStatus {
  phase: "valid" | "invalid";
}

export type WebLinkSpec = {
  url: string;
};

export class WebLink extends CatalogEntity<CatalogEntityMetadata, WebLinkStatus, WebLinkSpec> {
  public readonly apiVersion = "entity.k8slens.dev/v1alpha1";
  public readonly kind = "KubernetesCluster";
<<<<<<< HEAD
  @observable public metadata: CatalogEntityMetadata;
  @observable public status: WebLinkStatus;
  @observable public spec: WebLinkSpec;

  constructor(data: CatalogEntityData) {
    makeObservable(this);
    this.metadata = data.metadata;
    this.status = data.status as WebLinkStatus;
    this.spec = data.spec as WebLinkSpec;
  }

  getId() {
    return this.metadata.uid;
  }

  getName() {
    return this.metadata.name;
  }
=======
>>>>>>> 339502cf

  async onRun() {
    window.open(this.spec.url, "_blank");
  }

  public onSettingsOpen(): void {
    return;
  }

  public onDetailsOpen(): void {
    return;
  }

  public onContextMenuOpen(): void {
    return;
  }
}

export class WebLinkCategory extends CatalogCategory {
  public readonly apiVersion = "catalog.k8slens.dev/v1alpha1";
  public readonly kind = "CatalogCategory";
  public metadata = {
    name: "Web Links",
    icon: "link"
  };
  public spec = {
    group: "entity.k8slens.dev",
    versions: [
      {
        name: "v1alpha1",
        entityClass: WebLink
      }
    ],
    names: {
      kind: "WebLink"
    }
  };
}

catalogCategoryRegistry.add(new WebLinkCategory());<|MERGE_RESOLUTION|>--- conflicted
+++ resolved
@@ -1,11 +1,5 @@
-<<<<<<< HEAD
-import { observable, makeObservable } from "mobx";
-import { CatalogCategory, CatalogEntity, CatalogEntityData, CatalogEntityMetadata, CatalogEntityStatus } from "../catalog-entity";
-import { catalogCategoryRegistry } from "../catalog-category-registry";
-=======
 import { CatalogCategory, CatalogEntity, CatalogEntityMetadata, CatalogEntityStatus } from "../catalog";
 import { catalogCategoryRegistry } from "../catalog/catalog-category-registry";
->>>>>>> 339502cf
 
 export interface WebLinkStatus extends CatalogEntityStatus {
   phase: "valid" | "invalid";
@@ -18,27 +12,6 @@
 export class WebLink extends CatalogEntity<CatalogEntityMetadata, WebLinkStatus, WebLinkSpec> {
   public readonly apiVersion = "entity.k8slens.dev/v1alpha1";
   public readonly kind = "KubernetesCluster";
-<<<<<<< HEAD
-  @observable public metadata: CatalogEntityMetadata;
-  @observable public status: WebLinkStatus;
-  @observable public spec: WebLinkSpec;
-
-  constructor(data: CatalogEntityData) {
-    makeObservable(this);
-    this.metadata = data.metadata;
-    this.status = data.status as WebLinkStatus;
-    this.spec = data.spec as WebLinkSpec;
-  }
-
-  getId() {
-    return this.metadata.uid;
-  }
-
-  getName() {
-    return this.metadata.name;
-  }
-=======
->>>>>>> 339502cf
 
   async onRun() {
     window.open(this.spec.url, "_blank");
